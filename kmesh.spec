--- conflicted
+++ resolved
@@ -5,11 +5,7 @@
 Release:       1
 Summary:       %{name} is a eBPF-based service mesh kernel solution
 License:       ASL 2.0 and GPL-2.0
-<<<<<<< HEAD
-URL:           https://github.com/kmesh-net/kmesh.git
-=======
 URL:           https://github.com/kmesh-net
->>>>>>> 49d888aa
 Source0:       %{name}-%{version}.tar.gz
 
 BuildRequires: cmake make pkgconf dracut
